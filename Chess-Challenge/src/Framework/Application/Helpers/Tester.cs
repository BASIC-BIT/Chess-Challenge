﻿using ChessChallenge.API;
using ChessChallenge.Chess;
using System;

namespace ChessChallenge.Application
{
    public static class Tester
    {
        static MoveGenerator moveGen;
        static API.Board boardAPI;

        static bool anyFailed;

        public static void Run(bool runPerft)
        {
            anyFailed = false;

            MoveGenTest();
            PieceListTest();
            DrawTest();
            CheckTest();
            MiscTest();
            TestBitboards();
            TestMoveCreate();

            if (runPerft)
            {
                RunPerft(true);
                RunPerft(false);
            }

            if (anyFailed)
            {
                WriteWithCol("TEST FAILED");
            }
            else
            {
                WriteWithCol("ALL TESTS PASSED", ConsoleColor.Green);
            }
            
        }

        public static void RunPerft(bool useStackalloc = true)
        {
            Warmer.Warm();
            int[] depths = { 5, 5, 6, 5, 5, 4, 5, 4, 6, 6, 6, 7, 4, 5, 6, 5, 6, 6, 10, 7, 6, 5, 4, 5, 4, 6, 6, 9, 4, 5 };
            ulong[] expectedNodes = { 4865609, 5617302, 11030083, 15587335, 89941194, 3894594, 193690690, 497787, 1134888, 1440467, 661072, 15594314, 1274206, 58773923, 3821001, 1004658, 217342, 92683, 5966690, 567584, 3114998, 42761834, 3050662, 10574719, 6871272, 71179139, 28859283, 7618365, 28181, 6323457 };
            string[] fens = { "rnbqkbnr/pppppppp/8/8/8/8/PPPPPPPP/RNBQKBNR w KQkq - 0 1", "2b1b3/1r1P4/3K3p/1p6/2p5/6k1/1P3p2/4B3 w - - 0 42", "8/2p5/3p4/KP5r/1R3p1k/8/4P1P1/8 w - -", "r3k2r/pp3pp1/PN1pr1p1/4p1P1/4P3/3P4/P1P2PP1/R3K2R w KQkq - 4 4", "rnbq1k1r/pp1Pbppp/2p5/8/2B5/8/PPP1NnPP/RNBQK2R w KQ - 1 8", "r4rk1/1pp1qppp/p1np1n2/2b1p1B1/2B1P1b1/P1NP1N2/1PP1QPPP/R4RK1 w - - 0 10", "r3k2r/p1ppqpb1/bn2pnp1/3PN3/1p2P3/2N2Q1p/PPPBBPPP/R3K2R w KQkq -", "r3k1nr/p2pp1pp/b1n1P1P1/1BK1Pp1q/8/8/2PP1PPP/6N1 w kq - 0 1", "3k4/3p4/8/K1P4r/8/8/8/8 b - - 0 1", "8/8/1k6/2b5/2pP4/8/5K2/8 b - d3 0 1", "5k2/8/8/8/8/8/8/4K2R w K - 0 1", "3k4/8/8/8/8/8/8/R3K3 w Q - 0 1", "r3k2r/1b4bq/8/8/8/8/7B/R3K2R w KQkq - 0 1", "r3k2r/8/3Q4/8/8/5q2/8/R3K2R b KQkq - 0 1", "2K2r2/4P3/8/8/8/8/8/3k4 w - - 0 1", "8/8/1P2K3/8/2n5/1q6/8/5k2 b - - 0 1", "4k3/1P6/8/8/8/8/K7/8 w - - 0 1", "8/P1k5/K7/8/8/8/8/8 w - - 0 1", "K1k5/8/P7/8/8/8/8/8 w - - 0 1", "8/k1P5/8/1K6/8/8/8/8 w - - 0 1", "8/8/2k5/5q2/5n2/8/5K2/8 b - - 0 1", "r1bq2r1/1pppkppp/1b3n2/pP1PP3/2n5/2P5/P3QPPP/RNB1K2R w KQ a6 0 12", "r3k2r/pppqbppp/3p1n1B/1N2p3/1nB1P3/3P3b/PPPQNPPP/R3K2R w KQkq - 11 10", "4k2r/1pp1n2p/6N1/1K1P2r1/4P3/P5P1/1Pp4P/R7 w k - 0 6", "1Bb3BN/R2Pk2r/1Q5B/4q2R/2bN4/4Q1BK/1p6/1bq1R1rb w - - 0 1", "n1n5/PPPk4/8/8/8/8/4Kppp/5N1N b - - 0 1", "8/PPPk4/8/8/8/8/4Kppp/8 b - - 0 1", "8/2k1p3/3pP3/3P2K1/8/8/8/8 w - - 0 1", "3r4/2p1p3/8/1P1P1P2/3K4/5k2/8/8 b - - 0 1", "8/1p4p1/8/q1PK1P1r/3p1k2/8/4P3/4Q3 b - - 0 1" };
            Console.WriteLine($"Running perft (useStackalloc={useStackalloc})");

            var board = new Chess.Board();
            long timeTotal = 0;

            for (int i = 0; i < fens.Length; i++)
            {
                board.LoadPosition(fens[i]);
                boardAPI = new(board);
                System.Diagnostics.Stopwatch sw = System.Diagnostics.Stopwatch.StartNew();

                ulong result;
                if (useStackalloc)
                {
                    result = SearchStackalloc(depths[i]);
                }
                else
                {
                    result = Search(depths[i]);
                }

                if (result != expectedNodes[i])
                {
                    Console.WriteLine("Error");
                    anyFailed = true;
                    break;
                }
                else
                {
                    sw.Stop();
                    timeTotal += sw.ElapsedMilliseconds;
                    Console.WriteLine(i + " successful: " + sw.ElapsedMilliseconds + " ms");
                }

            }
            Console.WriteLine("Time Total: " + timeTotal + " ms.");

        }

        static void TestMoveCreate()
        {
            Console.WriteLine("Testing move create");
            var board = new Chess.Board();
            board.LoadPosition("2rqk2r/1p3p1p/p2p1n2/2PPn3/8/3B1QP1/PR1K1P1p/2B1R3 b k - 1 27");
            boardAPI = new(board);

            var move = new API.Move("b7b5", boardAPI);
            boardAPI.MakeMove(move);
            move = new API.Move("c5b6", boardAPI);
            Assert(move.IsEnPassant, "En passant wrong");
            move = new API.Move("h2h1q", boardAPI);
            Assert(move.IsPromotion && move.PromotionPieceType == PieceType.Queen, "Promotion wrong");
            move = new API.Move("e8g8", boardAPI);
            Assert(move.IsCastles && move.MovePieceType == PieceType.King, "Castles wrong");
        }

        static void TestBitboards()
        {

            Console.WriteLine("Testing Bitboards");
            var board = new Chess.Board();
            board.LoadPosition("r2q2k1/pp2rppp/3p1n2/1R1Pn3/8/2PB1Q1P/P4PP1/2B2RK1 w - - 7 16");
            boardAPI = new(board);

            ulong rookTest = BitboardHelper.GetSliderAttacks(PieceType.Rook, new Square("b5"), boardAPI);
            Assert(BitboardHelper.GetNumberOfSetBits(rookTest) == 9, "Bitboard error");
            ulong queenTest = BitboardHelper.GetSliderAttacks(PieceType.Queen, new Square("f3"), boardAPI);
            Assert(BitboardHelper.GetNumberOfSetBits(queenTest) == 15, "Bitboard error");
            ulong bishopTest = BitboardHelper.GetSliderAttacks(PieceType.Bishop, new Square("d3"), boardAPI);
            Assert(BitboardHelper.GetNumberOfSetBits(bishopTest) == 10, "Bitboard error");
            ulong pawnTest = BitboardHelper.GetPawnAttacks(new Square("c3"), true);
            Assert(BitboardHelper.SquareIsSet(pawnTest, new Square("b4")), "Pawn bitboard error");
            Assert(BitboardHelper.SquareIsSet(pawnTest, new Square("d4")), "Pawn bitboard error");
            ulong knightTest = BitboardHelper.GetKnightAttacks(new Square("a1"));
            Assert(BitboardHelper.GetNumberOfSetBits(knightTest) == 2, "Knight bb wrong");
            ulong king = BitboardHelper.GetKingAttacks(new Square("a1"));
            Assert(BitboardHelper.GetNumberOfSetBits(king) == 3, "King bb wrong");

            Assert(boardAPI.SquareIsAttackedByOpponent(new Square("a6")), "Square attacked wrong");
            Assert(boardAPI.SquareIsAttackedByOpponent(new Square("f3")), "Square attacked wrong");
            Assert(!boardAPI.SquareIsAttackedByOpponent(new Square("c3")), "Square attacked wrong");
            Assert(!boardAPI.SquareIsAttackedByOpponent(new Square("h4")), "Square attacked wrong");
            boardAPI.MakeMove(new API.Move("b5b7", boardAPI));
            Assert(boardAPI.SquareIsAttackedByOpponent(new Square("e7")), "Square attacked wrong");
            Assert(boardAPI.SquareIsAttackedByOpponent(new Square("b8")), "Square attacked wrong");
            Assert(!boardAPI.SquareIsAttackedByOpponent(new Square("a5")), "Square attacked wrong");
            Assert(!boardAPI.SquareIsAttackedByOpponent(new Square("e8")), "Square attacked wrong");
        }

        static void CheckTest()
        {
            Console.WriteLine("Testing Checks");
            var board = new Chess.Board();
            board.LoadPosition("r2q1rk1/pp3ppp/3p1n2/3Pn3/8/2PB1Q1P/P4PP1/R1B2RK1 w - - 3 14");
            boardAPI = new(board);

            Assert(!boardAPI.IsInCheck(), "Check wrong");
            API.Move move = new API.Move("d3h7", boardAPI);
            boardAPI.MakeMove(move);
            Assert(boardAPI.IsInCheck(), "Check wrong");
            boardAPI.UndoMove(move);
            Assert(!boardAPI.IsInCheck(), "Check wrong");

            boardAPI.MakeMove(new API.Move("f3h5", boardAPI));
            boardAPI.MakeMove(new API.Move("f6d7", boardAPI));
            Assert(!boardAPI.IsInCheckmate(), "Checkmate wrong");
            boardAPI.MakeMove(new API.Move("h5h7", boardAPI));
            Assert(boardAPI.IsInCheckmate(), "Checkmate wrong");

        }
        static void PieceListTest()
        {
            Console.WriteLine("Piece Lists Tests");
            var board = new Chess.Board();
            board.LoadPosition("1q3rk1/P5p1/4p2p/2ppP1N1/5Qb1/1PP5/7P/2R2RK1 w - - 0 28");
            boardAPI = new(board);

            API.PieceList[] pieceLists = boardAPI.GetAllPieceLists();
            int[] counts = { 5, 1, 0, 2, 1, 1, 5, 0, 1, 1, 1, 1 };
            for (int i = 0; i < pieceLists.Length; i++)
            {
                string msg = $"Wrong piece count: {pieceLists[i].Count} Type: {pieceLists[i].TypeOfPieceInList}";
                Assert(pieceLists[i].Count == counts[i], msg);
            }

            Assert(boardAPI.GetKingSquare(true) == boardAPI.GetPieceList(PieceType.King, true)[0].Square, "King square wrong");
            Assert(boardAPI.GetKingSquare(true) == new Square(6, 0), "King square wrong");
            Assert(boardAPI.GetKingSquare(false) == boardAPI.GetPieceList(PieceType.King, false)[0].Square, "King square wrong");
            Assert(boardAPI.GetKingSquare(false) == new Square(6, 7), "King square wrong");
            Assert(boardAPI.GetPiece(new Square(4, 5)).IsPawn, "Wrong piece");
            Assert(!boardAPI.GetPiece(new Square(4, 5)).IsWhite, "Wrong colour");

            API.Move testMove = new("g5e6", boardAPI);
            boardAPI.MakeMove(testMove);
            Assert(boardAPI.GetPiece(new Square("g5")).IsNull, "Wrong piece");
            Assert(boardAPI.GetPiece(new Square("e6")).IsKnight, "Wrong piece");
            Assert(boardAPI.GetPiece(new Square("e6")).IsWhite, "Wrong piece col");
            boardAPI.UndoMove(testMove);
            Assert(boardAPI.GetPiece(new Square("e6")).IsPawn, "Wrong piece");
            Assert(!boardAPI.GetPiece(new Square("e6")).IsWhite, "Wrong piece col");
            Assert(boardAPI.GetPiece(new Square("g5")).IsKnight, "Wrong piece");

        }

        static void DrawTest()
        {
            Console.WriteLine("Draw test");

            // Repetition test
            var board = new Chess.Board();
            board.LoadPosition("r1r3k1/p1q5/3p2pQ/1p1Pp1N1/2B5/1PP2P2/K1b3P1/7R b - - 2 24");
            boardAPI = new(board);

            Assert(!boardAPI.IsDraw(), "Draw wrong");
            boardAPI.MakeMove(new API.Move("c7g7", boardAPI));
            Assert(!boardAPI.IsDraw(), "Draw wrong");
            boardAPI.MakeMove(new API.Move("h6h4", boardAPI));
            Assert(!boardAPI.IsDraw(), "Draw wrong");
            boardAPI.MakeMove(new API.Move("g7c7", boardAPI));
            Assert(!boardAPI.IsDraw(), "Draw wrong");
            boardAPI.MakeMove(new API.Move("h4h6", boardAPI));
            Assert(boardAPI.IsDraw(), "Draw wrong");
            boardAPI.UndoMove(new API.Move("h4h6", boardAPI));
            Assert(!boardAPI.IsDraw(), "Draw wrong");

            // Stalemate test
            board = new Chess.Board();
            board.LoadPosition("7K/8/6k1/5q2/8/8/8/8 b - - 0 1");
            boardAPI = new(board);
            Assert(!boardAPI.IsDraw(), "Draw wrong");
            boardAPI.MakeMove(new API.Move("f5f7", boardAPI));
            Assert(boardAPI.IsDraw(), "Draw wrong");

            // Insufficient material
            board = new Chess.Board();
            board.LoadPosition("7K/3N4/6k1/2n5/8/8/8/8 b - - 0 1");
            boardAPI = new(board);
            Assert(!boardAPI.IsDraw(), "Draw wrong");
            boardAPI.MakeMove(new API.Move("c5d7", boardAPI));
            Assert(boardAPI.IsDraw(), "Draw wrong");

            string[] notInsufficient =
            {
                "3k4/4b3/8/8/8/3B4/1K6/8 w - - 0 1",
                "3k4/3b4/8/8/8/4B3/1K6/8 w - - 0 1",
                "3k4/3b4/8/8/8/2N5/1K6/8 w - - 0 1",
                "3k4/3n4/8/8/8/2N5/1K6/8 w - - 0 1",
                "8/4k3/8/8/8/2NN4/1K6/8 w - - 0 1",
                "8/4k3/8/8/8/8/PK6/8 w - - 0 1",
                "8/4k3/8/8/8/8/1K1R4/8 w - - 0 1",
                "8/4k3/8/8/8/8/1KQ5/8 w - - 0 1"
            };

            string[] insufficient =
            {
                "3k4/8/8/8/8/8/1K6/8 w - - 0 1",
                "3k4/8/8/8/8/2B5/1K6/8 w - - 0 1",
                "3k4/8/8/8/8/8/1KN5/8 w - - 0 1",
                "3k4/2b5/8/8/8/2B5/1K6/8 w - - 0 1",
                "3k4/3b4/8/8/8/3B4/1K6/8 w - - 0 1"
            };

            foreach (string drawPos in insufficient)
            {
                boardAPI = API.Board.CreateBoardFromFEN(drawPos);
                Assert(boardAPI.IsDraw(), "Draw wrong, position is insufficient mat");
                boardAPI = API.Board.CreateBoardFromFEN(FenUtility.FlipFen(drawPos));
                Assert(boardAPI.IsDraw(), "Draw wrong, position is insufficient mat");
            }

            foreach (string winnablePos in notInsufficient)
            {
                boardAPI = API.Board.CreateBoardFromFEN(winnablePos);
                Assert(!boardAPI.IsDraw(), "Draw wrong, position is winnable");
                boardAPI = API.Board.CreateBoardFromFEN(FenUtility.FlipFen(winnablePos));
                Assert(!boardAPI.IsDraw(), "Draw wrong, position is winnable");
            }
        }

        static void MiscTest()
        {
            Console.WriteLine("Running Misc Tests");

            // Captures
            var board = new Chess.Board();
            board.LoadPosition("1q3rk1/P5p1/4p2p/2ppP1N1/5Qb1/1PP5/7P/2R2RK1 w - - 0 28");
            boardAPI = new(board);
            Assert(boardAPI.IsWhiteToMove, "Colour to move wrong");

            var captures = boardAPI.GetLegalMoves(true);
            Assert(captures.Length == 4, "Captures wrong");
            int numTested = 0;
            foreach (var c in captures)
            {
                if (c.TargetSquare.Index == 57)
                {
                    Assert(c.StartSquare == new Square(0, 6), "Start square wrong");
                    Assert(c.CapturePieceType == PieceType.Queen, "Capture type wrong");
                    Assert(c.MovePieceType == PieceType.Pawn, "Move piece type wrong");
                    Assert(c.PromotionPieceType == PieceType.Queen, "Promote type wrong");
                    numTested++;
                }
                if (c.TargetSquare.Index == 44)
                {
                    Assert(c.StartSquare == new Square(6, 4), "Start square wrong");
                    Assert(c.CapturePieceType == PieceType.Pawn, "Capture type wrong");
                    Assert(c.MovePieceType == PieceType.Knight, "Move piece type wrong");
                    numTested++;
                }
                if (c.TargetSquare.Index == 61)
                {
                    Assert(c.CapturePieceType == PieceType.Rook, "Capture type wrong");
                    Assert(c.MovePieceType == PieceType.Queen, "Move piece type wrong");
                    numTested++;
                }
                if (c.TargetSquare.Index == 30)
                {
                    Assert(c.CapturePieceType == PieceType.Bishop, "Capture type wrong");
                    Assert(c.MovePieceType == PieceType.Queen, "Move piece type wrong");
                    numTested++;
                }
            }
            Assert(numTested == 4, "Target square wrong");

<<<<<<< HEAD
            // Game moves
            string startPos = "r1bqkbnr/pppppppp/2n5/8/4P3/8/PPPP1PPP/RNBQKBNR w KQkq - 1 2";
            board.LoadPosition(startPos);
            board.MakeMove(MoveUtility.GetMoveFromUCIName("e4e5", board), false);
            board.MakeMove(MoveUtility.GetMoveFromUCIName("c6e5", board), false);
            var b = new Chess.Board(board);
            boardAPI = new(b);
            Assert(boardAPI.GameMoveHistory[0].MovePieceType is PieceType.Pawn, "Wrong game move history");
            Assert(boardAPI.GameMoveHistory[0].CapturePieceType is PieceType.None, "Wrong game move history");
            Assert(boardAPI.GameMoveHistory[1].MovePieceType is PieceType.Knight, "Wrong game move history");
            Assert(boardAPI.GameMoveHistory[1].CapturePieceType is PieceType.Pawn, "Wrong game move history");
            Assert(boardAPI.GameStartFenString == startPos, "Wrong game start fen");
            Assert(boardAPI.GetFenString() == "r1bqkbnr/pppppppp/8/4n3/8/8/PPPP1PPP/RNBQKBNR w KQkq - 0 3", "Wrong game fen");
=======
            // Invalid target piece in capture when en passant is available
            string[] invalidCaptureFens =
            {
                "r1b1r1k1/ppp2pp1/7p/2Pp4/4q3/PQ6/4PPPP/3RKB1R w K d6 0 16", // c5d6
                "8/8/4k3/8/5PpP/6P1/7K/8 b - f3 0 73" // g4f3
            };
            foreach (var fen in invalidCaptureFens)
            {
                Console.WriteLine($"Checking captures for FEN: {fen}");
                board.LoadPosition(fen);
                boardAPI = new(board);
                captures = boardAPI.GetLegalMoves(true);
                foreach (var c in captures)
                {
                    Assert(c.MovePieceType != PieceType.None, $"Move piece type wrong for move {c}");
                    Assert(c.CapturePieceType != PieceType.None, $"Capture piece type wrong for move {c}");
                }
            }
>>>>>>> b35371dc
        }

        static void MoveGenTest()
        {
            Console.WriteLine("Running move gen tests");
            Chess.Board board = new();
            moveGen = new();

            string[] testFens =
            {
                "8/2p5/3p4/KP5r/1R3p1k/8/4P1P1/8 w - -",
                "r3k2r/p1ppqpb1/bn2pnp1/3PN3/1p2P3/2N2Q1p/PPPBBPPP/R3K2R w KQkq -",
                "r1bq2r1/1pppkppp/1b3n2/pP1PP3/2n5/2P5/P3QPPP/RNB1K2R w KQ a6 0 12",
                "2b1b3/1r1P4/3K3p/1p6/2p5/6k1/1P3p2/4B3 w - - 0 42"
            };

            int[] testDepths = { 3, 4, 4, 5 };
            ulong[] testResults = { 2812, 4085603, 1280017, 5617302 };


            for (int i = 0; i < testFens.Length; i++)
            {
                board.LoadPosition(testFens[i]);
                boardAPI = new API.Board(board);
                ulong result = Search(testDepths[i]);
                Assert(result == testResults[i], "TEST FAILED");
            }

        }


        static ulong Search(int depth)
        {
            var moves = boardAPI.GetLegalMoves();

            if (depth == 1)
            {
                return (ulong)moves.Length;
            }
            ulong numLocalNodes = 0;
            for (int i = 0; i < moves.Length; i++)
            {

                boardAPI.MakeMove(moves[i]);

                ulong numNodesFromThisPosition = Search(depth - 1);
                numLocalNodes += numNodesFromThisPosition;

                boardAPI.UndoMove(moves[i]);

            }
            return numLocalNodes;
        }

        static ulong SearchStackalloc(int depth)
        {
            Span<API.Move> moves = stackalloc API.Move[128];
            boardAPI.GetLegalMovesNonAlloc(ref moves);

            if (depth == 1)
            {
                return (ulong)moves.Length;
            }
            ulong numLocalNodes = 0;
            for (int i = 0; i < moves.Length; i++)
            {

                boardAPI.MakeMove(moves[i]);

                ulong numNodesFromThisPosition = SearchStackalloc(depth - 1);
                numLocalNodes += numNodesFromThisPosition;

                boardAPI.UndoMove(moves[i]);

            }
            return numLocalNodes;
        }

        static void Assert(bool condition, string msg)
        {
            if (!condition)
            {
                WriteWithCol(msg);
                anyFailed = true;
            }
        }


        static void WriteWithCol(string msg, ConsoleColor col = ConsoleColor.Red)
        {
            Console.ForegroundColor = col;
            Console.WriteLine(msg);
            Console.ResetColor();
        }

    }
}<|MERGE_RESOLUTION|>--- conflicted
+++ resolved
@@ -310,7 +310,6 @@
             }
             Assert(numTested == 4, "Target square wrong");
 
-<<<<<<< HEAD
             // Game moves
             string startPos = "r1bqkbnr/pppppppp/2n5/8/4P3/8/PPPP1PPP/RNBQKBNR w KQkq - 1 2";
             board.LoadPosition(startPos);
@@ -324,7 +323,7 @@
             Assert(boardAPI.GameMoveHistory[1].CapturePieceType is PieceType.Pawn, "Wrong game move history");
             Assert(boardAPI.GameStartFenString == startPos, "Wrong game start fen");
             Assert(boardAPI.GetFenString() == "r1bqkbnr/pppppppp/8/4n3/8/8/PPPP1PPP/RNBQKBNR w KQkq - 0 3", "Wrong game fen");
-=======
+
             // Invalid target piece in capture when en passant is available
             string[] invalidCaptureFens =
             {
@@ -343,7 +342,6 @@
                     Assert(c.CapturePieceType != PieceType.None, $"Capture piece type wrong for move {c}");
                 }
             }
->>>>>>> b35371dc
         }
 
         static void MoveGenTest()
